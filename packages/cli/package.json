--- conflicted
+++ resolved
@@ -44,15 +44,9 @@
     "testing"
   ],
   "dependencies": {
-<<<<<<< HEAD
     "@axe-core/webdriverjs": "^4.3.2",
     "axe-core": "^4.3.3",
     "chromedriver": "^96.0.0",
-=======
-    "@axe-core/webdriverjs": "^4.3.1",
-    "axe-core": "^4.3.5",
-    "chromedriver": "^95.0.0",
->>>>>>> be3912d4
     "colors": "^1.4.0",
     "commander": "^7.1.0",
     "selenium-webdriver": "^4.0.0"

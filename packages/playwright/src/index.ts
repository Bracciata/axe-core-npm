--- conflicted
+++ resolved
@@ -1,4 +1,3 @@
-<<<<<<< HEAD
 import * as fs from 'fs';
 import * as assert from 'assert';
 import type { Page, Frame, ElementHandle } from 'playwright';
@@ -20,8 +19,8 @@
 
 export default class AxeBuilder {
   private page: Page;
-  private includes: string[];
-  private excludes: string[];
+  private includes: string[][];
+  private excludes: string[][];
   private option: RunOptions;
   private source: string;
   private legacyMode = false;
@@ -46,7 +45,7 @@
   public include(selector: string | string[]): this {
     selector = Array.isArray(selector) ? selector : [selector];
     for (const selection of selector) {
-      this.includes.push(selection);
+      this.includes.push([selection]);
     }
     return this;
   }
@@ -61,7 +60,7 @@
   public exclude(selector: string | string[]): this {
     selector = Array.isArray(selector) ? selector : [selector];
     for (const selection of selector) {
-      this.excludes.push(selection);
+      this.excludes.push([selection]);
     }
     return this;
   }
@@ -301,308 +300,4 @@
         blankPage.close();
       });
   }
-}
-=======
-import * as fs from 'fs';
-import * as assert from 'assert';
-import type { Page, Frame, ElementHandle } from 'playwright';
-import type {
-  RunOptions,
-  AxeResults,
-  ContextObject,
-  PartialResults
-} from 'axe-core';
-import { normalizeContext, analyzePage } from './utils';
-import type { AxePlaywrightParams } from './types';
-import {
-  axeFinishRun,
-  axeGetFrameContexts,
-  axeRunPartial,
-  axeShadowSelect
-} from './browser';
-import AxePartialRunner from './AxePartialRunner';
-
-export default class AxeBuilder {
-  private page: Page;
-  private includes: string[][];
-  private excludes: string[][];
-  private option: RunOptions;
-  private source: string;
-  private legacyMode = false;
-
-  constructor({ page, axeSource }: AxePlaywrightParams) {
-    const axePath = require.resolve('axe-core');
-    const source = fs.readFileSync(axePath, 'utf-8');
-    this.page = page;
-    this.includes = [];
-    this.excludes = [];
-    this.option = {};
-    this.source = axeSource || source;
-  }
-
-  /**
-   * Selector to include in analysis.
-   * This may be called any number of times.
-   * @param String selector
-   * @returns this
-   */
-
-  public include(selector: string | string[]): this {
-    selector = Array.isArray(selector) ? selector : [selector];
-    for (const selection of selector) {
-      this.includes.push([selection]);
-    }
-    return this;
-  }
-
-  /**
-   * Selector to exclude in analysis.
-   * This may be called any number of times.
-   * @param String selector
-   * @returns this
-   */
-
-  public exclude(selector: string | string[]): this {
-    selector = Array.isArray(selector) ? selector : [selector];
-    for (const selection of selector) {
-      this.excludes.push([selection]);
-    }
-    return this;
-  }
-
-  /**
-   * Set options to be passed into axe-core
-   * @param RunOptions options
-   * @returns AxeBuilder
-   */
-
-  public options(options: RunOptions): this {
-    this.option = options;
-    return this;
-  }
-
-  /**
-   * Limit analysis to only the specified rules.
-   * Cannot be used with `AxeBuilder#withTags`
-   * @param String|Array rules
-   * @returns this
-   */
-
-  public withRules(rules: string | string[]): this {
-    rules = Array.isArray(rules) ? rules : [rules];
-    /* istanbul ignore next */
-    this.option = this.option || {};
-    this.option.runOnly = {
-      type: 'rule',
-      values: rules
-    };
-
-    return this;
-  }
-
-  /**
-   * Limit analysis to only specified tags.
-   * Cannot be used with `AxeBuilder#withRules`
-   * @param String|Array tags
-   * @returns this
-   */
-
-  public withTags(tags: string | string[]): this {
-    tags = Array.isArray(tags) ? tags : [tags];
-    /* istanbul ignore next */
-    this.option = this.option || {};
-    this.option.runOnly = {
-      type: 'tag',
-      values: tags
-    };
-    return this;
-  }
-
-  /**
-   * Set the list of rules to skip when running an analysis.
-   * @param String|Array rules
-   * @returns this
-   */
-
-  public disableRules(rules: string | string[]): this {
-    rules = Array.isArray(rules) ? rules : [rules];
-    /* istanbul ignore next */
-    this.option = this.option || {};
-    this.option.rules = {};
-
-    for (const rule of rules) {
-      this.option.rules[rule] = { enabled: false };
-    }
-    return this;
-  }
-
-  /**
-   * Use frameMessenger with <same_origin_only>
-   *
-   * This disables use of axe.runPartial() which is called in each frame, and
-   * axe.finishRun() which is called in a blank page. This uses axe.run() instead,
-   * but with the restriction that cross-origin frames will not be tested.
-   */
-  public setLegacyMode(legacyMode = true): this {
-    this.legacyMode = legacyMode;
-    return this;
-  }
-
-  /**
-   * Perform analysis and retrieve results. *Does not chain.*
-   * @return Promise<Result | Error>
-   */
-
-  public async analyze(): Promise<AxeResults> {
-    const context = normalizeContext(this.includes, this.excludes);
-    const { page, option: options } = this;
-
-    page.evaluate(this.script());
-    const runPartialDefined = await page.evaluate<boolean>(
-      'typeof window.axe.runPartial === "function"'
-    );
-
-    let results: AxeResults;
-
-    if (!runPartialDefined || this.legacyMode) {
-      results = await this.runLegacy(context);
-      return results;
-    }
-    const partialResults = await this.runPartialRecursive(
-      page.mainFrame(),
-      context
-    );
-    const partials = await partialResults.getPartials();
-
-    try {
-      return await this.finishRun(partials);
-    } catch (error) {
-      throw new Error(
-        `${(error as Error).message
-        }\n Please check out https://github.com/dequelabs/axe-core-npm/blob/develop/packages/playwright/error-handling.md`
-      );
-    }
-  }
-
-  /**
-   * Injects `axe-core` into all frames.
-   * @param Page - playwright page object
-   * @returns Promise<void>
-   */
-
-  private async inject(frames: Frame[]): Promise<void> {
-    for (const iframe of frames) {
-      await iframe.evaluate(this.script());
-    }
-  }
-
-  /**
-   * Get axe-core source and configurations
-   * @returns String
-   */
-
-  private script(): string {
-    return `
-      ${this.source}
-      axe.configure({
-        ${this.legacyMode ? '' : 'allowedOrigins: ["<unsafe_all_origins>"],'}
-        branding: { application: 'playwright' }
-      })
-    `;
-  }
-
-  private async runLegacy(context: ContextObject): Promise<AxeResults> {
-    // in playwright all frames are available in `.frames()`, even nested and
-    // shadowDOM iframes. also navigating to a url causes it to be put into
-    // an iframe so we don't need to inject into the page object itself
-    const frames = this.page.frames();
-    await this.inject(frames);
-    const axeResults = await this.page.evaluate(analyzePage, {
-      context,
-      options: this.option
-    });
-
-    if (axeResults.error) {
-      throw new Error(axeResults.error);
-    }
-
-    return axeResults.results;
-  }
-
-  /**
-   * Inject `axe-core` into each frame and run `axe.runPartial`.
-   * Because we need to inject axe into all frames all at once
-   * (to avoid any potential problems with the DOM becoming out-of-sync)
-   * but also need to not process results for any child frames if the parent
-   * frame throws an error (requirements of the data structure for `axe.finishRun`),
-   *  we have to return a deeply nested array of Promises and then flatten
-   * the array once all Promises have finished, throwing out any nested Promises
-   * if the parent Promise is not fulfilled.
-   * @param frame - playwright frame object
-   * @param context - axe-core context object
-   * @returns Promise<AxePartialRunner>
-   */
-
-  private async runPartialRecursive(
-    frame: Frame,
-    context: ContextObject
-  ): Promise<AxePartialRunner> {
-    const frameContexts = await frame.evaluate(axeGetFrameContexts, {
-      context
-    });
-    const partialPromise = frame.evaluate(axeRunPartial, {
-      context,
-      options: this.option
-    });
-    const initiator = frame === this.page.mainFrame();
-    const axePartialRunner = new AxePartialRunner(partialPromise, initiator);
-
-    for (const { frameSelector, frameContext } of frameContexts) {
-      let childResults: AxePartialRunner | null = null;
-      try {
-        const iframeHandle = await frame.evaluateHandle(axeShadowSelect, {
-          frameSelector
-        });
-        // note: these can return null but the catch will handle this properly for all cases
-        const iframeElement =
-          iframeHandle.asElement() as ElementHandle<Element>;
-        const childFrame = await iframeElement.contentFrame();
-        if (childFrame) {
-          await this.inject([childFrame]);
-          childResults = await this.runPartialRecursive(
-            childFrame,
-            frameContext
-          );
-        }
-      } catch {
-        /* do nothing */
-      }
-      axePartialRunner.addChildResults(childResults);
-    }
-
-    return axePartialRunner;
-  }
-
-  private async finishRun(partialResults: PartialResults): Promise<AxeResults> {
-    const { page, option: options } = this;
-    const context = page.context();
-    const blankPage = await context.newPage();
-
-    assert(
-      blankPage,
-      'Please make sure that you have popup blockers disabled.'
-    );
-
-    blankPage.evaluate(this.script());
-
-    return await blankPage
-      .evaluate(axeFinishRun, {
-        partialResults,
-        options
-      })
-      .finally(() => {
-        blankPage.close();
-      });
-  }
-}
->>>>>>> 6192e492
+}